--- conflicted
+++ resolved
@@ -120,38 +120,8 @@
       Look-up table matching pixels to AoIs.          
     """
     
-<<<<<<< HEAD
     def __init__(self, xdim, ydim, sfreq, n_screens=1):
-        '''A ScreenInfo object stores the information relevant to the
-        eyetracking acquisition, including the (1) screen dimension,
-        (2) stimuli layout, and (3) sampling frequency.
-        
-        A ScreenInfo object facilitates the drawing and storage of
-        areas of interest (AoI) that are used later for binning 
-        eyetracking position according to stimulus features of interest.
-        
-        Parameters
-        ----------
-        xdim : int
-          Screen size along horizontal axis (in pixels).
-        ydim : int
-          Screen size along vertical axis (in pixels).
-        sfreq : float
-          Sampling rate of eyetracker.
-        n_screens: int
-          Number of different screens for accommodating different 
-          AoIs distributions. Defaults to 1.
-        
-        Attributes
-        ----------
-        labels : array
-          List of unique AoIs.
-        indices : array, shape (xdim, ydim, n_screens)
-          Look-up table matching pixels to AoIs.          
-        '''
-=======
-    def __init__(self, xdim, ydim, sfreq):
->>>>>>> 78faa792
+
         
         self.sfreq = sfreq        
         self.xdim = xdim
@@ -159,31 +129,20 @@
         self.n_screens = n_screens
 
         self.labels = ()
-<<<<<<< HEAD
         self.indices = np.zeros((xdim,ydim,n_screens))
         
     def _update_aoi(self, screen_id):
 
-=======
-        self.indices = np.zeros((xdim,ydim))
-        
-    def _update_aoi(self):
         '''Convenience function for updateing AoI indices.'''
->>>>>>> 78faa792
         values, indices = np.unique(self.indices, return_inverse=True)
 
         if np.all(values): indices += 1
         self.indices = indices.reshape(self.xdim, self.ydim, self.n_screens)
         self.labels = tuple(range(1,int(self.indices.max())+1))
-        
-<<<<<<< HEAD
+
     def add_rectangle_aoi(self, xmin, xmax, ymin, ymax, screen_id=1):
-        '''Add rectangle area of interest to screen. Accepts absolute
-        or fractional [0-1] position. 
-=======
-    def add_rectangle_aoi(self, xmin, xmax, ymin, ymax):
+
         """Add rectangle area of interest to screen. 
->>>>>>> 78faa792
         
         Parameters
         ----------
@@ -191,20 +150,16 @@
             Coordinates of top-left corner of AoI. Accepts absolute
             or fractional [0-1] position. 
         xmax, ymax : int or float
-<<<<<<< HEAD
           Coordinates of bottom-right corner of AoI.
         screen_id: int
           Which screen to add AoI to. Defaults to 1.
-=======
-            Coordinates of bottom-right corner of AoI. Accepts absolute
-            or fractional [0-1] position. 
->>>>>>> 78faa792
           
         Returns
         -------
         None
             `indices` and `labels` modified in place.
         """
+
         isfrac = lambda v: True if v < 1 and v > 0 else False
         xmin, xmax = [int(self.xdim * x) if isfrac(x) else int(x) for x in [xmin,xmax]]
         ymin, ymax = [int(self.ydim * y) if isfrac(y) else int(y) for y in [ymin,ymax]]
@@ -235,13 +190,9 @@
         self.indices[xx,yy] = self.indices.max() + 1
         self._update_aoi()
         
-<<<<<<< HEAD
+
     def plot_aoi(self, screen_id, height=3, ticks=False, cmap=None):
-        '''Plot areas of interest.
-=======
-    def plot_aoi(self, height=3, ticks=False, cmap=None):
         """Plot areas of interest.
->>>>>>> 78faa792
         
         Parameters
         ----------
@@ -263,6 +214,7 @@
         -----
         Requires matplotlib.
         """
+
         import matplotlib.pyplot as plt
         from matplotlib.colors import ListedColormap
         from mpl_toolkits.axes_grid1 import make_axes_locatable
@@ -285,7 +237,6 @@
         ## Plotting.
         cbar = ax.imshow(self.indices[:,:,screen_id-1].T, cmap=cmap, aspect='auto', vmin=0, vmax=9)
         fig.colorbar(cbar, cax, ticks=np.arange(len(cmap.colors)))
-        if not ticks: ax.set(xticks=[], yticks=[])
-        
+        if not ticks: ax.set(xticks=[], yticks=[])        
+
         return fig, ax
-
